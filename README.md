--- conflicted
+++ resolved
@@ -47,13 +47,8 @@
 - Orbital scenarios
 ```bash
 # Example usage
-<<<<<<< HEAD
 cd AttitudePrototypes/spacecraft_dynamics/examples
 python mission-simulation.py
-=======
-cd spacecraft_dynamics/examples
-python MissionSimulation.py
->>>>>>> b377e637
 ```
 #### NOTE
 If running in WSL2, you will have to install and start [XLaunch/VcXsrv](https://sourceforge.net/projects/vcxsrv/) (or some other X-server) in order for the plots to display.
